.idea
*.code-workspace
*.ipynb_checkpoints
**__pycache__

*.tiff
*.tif

/data/
<<<<<<< HEAD
/src/helper
/src/data/EOT20/*
=======
.history
>>>>>>> 07b1598e
<|MERGE_RESOLUTION|>--- conflicted
+++ resolved
@@ -7,9 +7,7 @@
 *.tif
 
 /data/
-<<<<<<< HEAD
+.history
+
 /src/helper
-/src/data/EOT20/*
-=======
-.history
->>>>>>> 07b1598e
+/src/data/EOT20/*